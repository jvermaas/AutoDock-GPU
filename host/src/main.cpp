--- conflicted
+++ resolved
@@ -165,15 +165,10 @@
 						// If error encountered: Set error flag to 1; Add to count of finished jobs
 						// Keep in setup stage rather than moving to launch stage so a different job will be set up
 						printf("\n\nError in setup of Job #%d:", i_job);
-<<<<<<< HEAD
-                		printf("\n(   Field file: %s )",  filelist.fld_files[i_job].c_str());
-		                printf("\n(   Ligand file: %s )", filelist.ligand_files[i_job].c_str()); fflush(stdout);
-=======
 						if (filelist.used){
                 		                	printf("\n(   Field file: %s )",  filelist.fld_files[i_job].c_str());
 		                                	printf("\n(   Ligand file: %s )", filelist.ligand_files[i_job].c_str()); fflush(stdout);
 						}
->>>>>>> 9f80ad0d
 						err = 1;
 #ifdef USE_PIPELINE
 						#pragma omp atomic update
@@ -220,15 +215,10 @@
 				sim_state[i_queue].idle_time = seconds_since(idle_timer);
 				start_timer(exec_timer);
 				printf("\nRunning Job #%d: ", i_job);
-<<<<<<< HEAD
-                printf("\n   Fields from: %s",  filelist.fld_files[i_job].c_str());
-                printf("\n   Ligands from: %s", filelist.ligand_files[i_job].c_str()); fflush(stdout);
-=======
 				if (filelist.used){
                                 	printf("\n   Fields from: %s",  filelist.fld_files[i_job].c_str());
                                 	printf("\n   Ligands from: %s", filelist.ligand_files[i_job].c_str()); fflush(stdout);
 				}
->>>>>>> 9f80ad0d
 				// Starting Docking
 				if (docking_with_gpu(&(mygrid[i_queue]), floatgrids[i_queue].data(), &(mypars[i_queue]), &(myligand_init[i_queue]), &(myxrayligand[i_queue]), profiles[(get_profiles ? i_job : 0)], &argc, argv, sim_state[i_queue], cData, tData ) != 0){
 					// If error encountered: Set error flag to 1; Add to count of finished jobs
